#!/usr/bin/env python
from __future__ import division, print_function

import argparse
import sys

import topaz.cuda
from topaz.training import load_data,make_model,train_model
from topaz.utils.printing import report


name = 'train'
help = 'train 2D region classifier from images with labeled coordinates'

def add_arguments(parser=None):
    if parser is None:
        parser = argparse.ArgumentParser(help)

    ## only describe the model
    parser.add_argument('--describe', action='store_true', help='only prints a description of the model, does not train')
    # set GPU and number of worker threads
    parser.add_argument('-d', '--device', default=0, type=int, help='which device to use, set to -1 to force CPU (default: 0)')
    parser.add_argument('--num-workers', default=0, type=int, help='number of worker processes for data augmentation, if set to <0, automatically uses all CPUs available (default: 0)')
    parser.add_argument('-j', '--num-threads', type=int, default=0, help='number of threads for pytorch, 0 uses pytorch defaults, <0 uses all cores (default: 0)')

    # group arguments into sections

    data = parser.add_argument_group('training data arguments (required)')

    data.add_argument('--train-images', help='path to file listing the training images. also accepts directory path from which all images are loaded.')
    data.add_argument('--train-targets', help='path to file listing the training particle coordinates')



    data = parser.add_argument_group('test data arguments (optional)')

    data.add_argument('--test-images', help='path to file listing the test images. also accepts directory path from which all images are loaded.')
    data.add_argument('--test-targets', help='path to file listing the testing particle coordinates.')

    
    data = parser.add_argument_group('data format arguments (optional)')
    ## optional format of the particle coordinates file
    data.add_argument('--format', dest='format_', choices=['auto', 'coord', 'csv', 'star', 'box'], default='auto'
                       , help='file format of the particle coordinates file (default: detect format automatically based on file extension)')
    data.add_argument('--image-ext', default='', help='sets the image extension if loading images from directory. should include "." before the extension (e.g. .tiff). (default: find all extensions)')

    
    data = parser.add_argument_group('cross validation arguments (optional)')
    ## cross-validation k-fold split options
    data.add_argument('-k', '--k-fold', default=0, type=int, help='option to split the training set into K folds for cross validation (default: not used)')
    data.add_argument('--fold', default=0, type=int, help='when using K-fold cross validation, sets which fold is used as the heldout test set (default: 0)')
    data.add_argument('--cross-validation-seed', default=42, type=int, help='random seed for partitioning data into folds (default: 42)')


    training = parser.add_argument_group('training arguments (required)')
    training.add_argument('-n', '--num-particles', type=float, default=-1, help='instead of setting pi directly, pi can be set by giving the expected number of particles per micrograph (>0). either this parameter or pi must be set.')
    training.add_argument('--pi', type=float, help='parameter specifying fraction of data that is expected to be positive')

    
    training = parser.add_argument_group('training arguments (optional)')
    # training parameters
    training.add_argument('-r', '--radius', default=3, type=int, help='pixel radius around particle centers to consider positive (default: 3)')

    methods = ['PN', 'GE-KL', 'GE-binomial', 'PU']
    training.add_argument('--method', choices=methods, default='GE-binomial', help='objective function to use for learning the region classifier (default: GE-binomial)')
    training.add_argument('--slack', default=-1, type=float, help='weight on GE penalty (default: 10 for GE-KL, 1 for GE-binomial)')

    training.add_argument('--autoencoder', default=0, type=float, help='option to augment method with autoencoder. weight on reconstruction error (default: 0)')

    training.add_argument('--l2', default=0.0, type=float, help='l2 regularizer on the model parameters (default: 0)')

    training.add_argument('--learning-rate', default=0.0002, type=float, help='learning rate for the optimizer (default: 0.0002)') 

    training.add_argument('--natural', action='store_true', help='sample unbiasedly from the data to form minibatches rather than sampling particles and not particles at ratio given by minibatch-balance parameter')

    training.add_argument('--minibatch-size', default=256, type=int, help='number of data points per minibatch (default: 256)')
    training.add_argument('--minibatch-balance', default=0.0625, type=float, help='fraction of minibatch that is positive data points (default: 0.0625)')
    training.add_argument('--epoch-size', default=1000, type=int, help='number of parameter updates per epoch (default: 1000)')
    training.add_argument('--num-epochs', default=10, type=int, help='maximum number of training epochs (default: 10)')


    model = parser.add_argument_group('model arguments (optional)')

    model.add_argument('--pretrained', dest='pretrained', action='store_true', help='by default, topaz train will initialize model parameters from the pretrained parameters if a pretrained model with the same configuration is available (e.g. resnet8 with 64 units). disable this behaviour by setting the --no-pretrained flag')
    model.add_argument('--no-pretrained', dest='pretrained', action='store_false')
    model.set_defaults(pretrained=True)

    model.add_argument('-m', '--model', default='resnet8', help='model type to fit (default: resnet8)')
    model.add_argument('--units', default=32, type=int, help='number of units model parameter (default: 32)')
    model.add_argument('--dropout', default=0.0, type=float, help='dropout rate model parameter(default: 0.0)')
    model.add_argument('--bn', default='on', choices=['on', 'off'], help='use batch norm in the model (default: on)')
    model.add_argument('--pooling', help='pooling method to use (default: none)')
    model.add_argument('--unit-scaling', default=2, type=int, help='scale the number of units up by this factor every pool/stride layer (default: 2)')
    model.add_argument('--ngf', default=32, type=int, help='scaled number of units per layer in generative model, only used if autoencoder > 0 (default: 32)')
    model.add_argument('-s', '--patch-size', type=int, default=96, help='classify micrographs in patches of this size. not used if < 1 (default: 96)')
    model.add_argument('-p', '--patch-padding', type=int, default=48, help='padding around each patch to remove edge artifacts (default: 48)')

    outputs = parser.add_argument_group('output file arguments (optional)')
    outputs.add_argument('--save-prefix', help='path prefix to save trained models each epoch')
    outputs.add_argument('-o', '--output', help='destination to write the train/test curve')


    misc = parser.add_argument_group('miscellaneous arguments (optional)')
    misc.add_argument('--test-batch-size', default=1, type=int, help='batch size for calculating test set statistics (default: 1)')

    return parser

<<<<<<< HEAD
def match_images_targets(images, targets, radius):
    matched = match_coordinates_to_images(targets, images, radius=radius)
    ## unzip into matched lists
    images = []
    targets = []
    for key in matched:
        these_images,these_targets = zip(*list(matched[key].values()))
        images.append(list(these_images))
        targets.append(list(these_targets))

    return images, targets

def make_traindataset(X, Y, crop):
    from topaz.utils.data.loader import LabeledImageCropDataset
    from topaz.utils.data.sampler import RandomImageTransforms
    
    size = int(np.ceil(crop*np.sqrt(2)))
    if size % 2 == 0:
        size += 1
    dataset = LabeledImageCropDataset(X, Y, size)
    transformed = RandomImageTransforms(dataset, crop=crop, to_tensor=True)

    return transformed


def make_trainiterator(dataset, minibatch_size, epoch_size, balance=0.5, num_workers=0):
    """ epoch_size in data points not minibatches """

    from topaz.utils.data.sampler import StratifiedCoordinateSampler
    from torch.utils.data.dataloader import DataLoader

    labels = dataset.labels
    sampler = StratifiedCoordinateSampler(labels, size=epoch_size, balance=balance)
    loader = DataLoader(dataset, batch_size=minibatch_size, sampler=sampler
                       , num_workers=num_workers)

    return loader


def make_testdataset(X, Y):
    from topaz.utils.data.loader import SegmentedImageDataset

    dataset = SegmentedImageDataset(X, Y, to_tensor=True)

    return dataset

def calculate_positive_fraction(targets):
    per_source = []
    for source_targets in targets:
        positives = sum(target.sum() for target in source_targets)
        total = sum(target.size for target in source_targets)
        per_source.append(positives/total)
    return np.mean(per_source)


def cross_validation_split(k, fold, images, targets, random=np.random):
    import topaz.utils.data.partition
    ## calculate number of positives per image for stratified split
    source = []
    index = []
    count = []
    for i in range(len(targets)):
        for j in range(len(targets[i])):
            source.append(i)
            index.append(j)
            count.append(targets[i][j].sum())
    counts_table = pd.DataFrame({'source': source, 'image_name': index, 'count': count})
    partitions = list(topaz.utils.data.partition.kfold(k, counts_table))

    ## make the split from the partition indices
    train_table,validate_table = partitions[fold]

    test_images = [[]*len(images)]
    test_targets = [[]*len(targets)]
    for row in validate_table.itertuples():
        i = row.source
        j = row.image_name
        test_images[i].append(images[i][j])
        test_targets[i].append(targets[i][j])

    train_images = [[]*len(images)]
    train_targets = [[]*len(targets)]
    for row in train_table.itertuples():
        i = row.source
        j = row.image_name
        train_images[i].append(images[i][j])
        train_targets[i].append(targets[i][j])

    return train_images, train_targets, test_images, test_targets

def load_data(train_images, train_targets, test_images, test_targets, radius
             , k_fold=0, fold=0, cross_validation_seed=42, format_='auto', image_ext=''):

    # if train_images is a directory path, map to all images in the directory
    if os.path.isdir(train_images):
        paths = glob.glob(train_images + os.sep + '*' + image_ext)
        valid_paths = []
        image_names = []
        for path in paths:
            name = os.path.basename(path)
            name,ext = os.path.splitext(name)
            if ext in ['.mrc', '.tiff', '.png']:
                image_names.append(name)
                valid_paths.append(path)
        train_images = pd.DataFrame({'image_name': image_names, 'path': valid_paths})
    else:
        train_images = pd.read_csv(train_images, sep='\t') # training image file list
    #train_targets = pd.read_csv(train_targets, sep='\t') # training particle coordinates file
    train_targets = file_utils.read_coordinates(train_targets, format=format_)

    # check for source columns
    if 'source' not in train_images and 'source' not in train_targets:
        train_images['source'] = 0
        train_targets['source'] = 0
    # load the images and create target masks from the particle coordinates
    train_images = load_images_from_list(train_images.image_name, train_images.path
                                        , sources=train_images.source)

    # discard coordinates for micrographs not in the set of images
    # and warn the user if any are discarded
    names = set()
    for k,d in train_images.items():
        for name in d.keys():
            names.add(name)
    check = train_targets.image_name.apply(lambda x: x in names)
    missing = train_targets.image_name.loc[~check].unique().tolist()
    if len(missing) > 0:
        print('WARNING: {} micrographs listed in the coordinates file are missing from the training images. Image names are listed below.'.format(len(missing)), file=sys.stderr)
        print('WARNING: missing micrographs are: {}'.format(missing), file=sys.stderr)
    train_targets = train_targets.loc[check]

    # check that the particles roughly fit within the images
    # if they don't, the user may not have scaled the particles/images correctly
    width = 0
    height = 0
    for k,d in train_images.items():
        for image in d.values():
            w,h = image.size
            if w > width:
                width = w
            if h > height:
                height = h
    out_of_bounds = (train_targets.x_coord > width) | (train_targets.y_coord > height)
    count = out_of_bounds.sum()
    if count > int(0.1*len(train_targets)): # arbitrary cutoff of more than 10% of particles being out of bounds...
        print('WARNING: {} particle coordinates are out of the micrograph dimensions. Did you scale the micrographs and particle coordinates correctly?'.format(count), file=sys.stderr)
    #  also check that the coordinates fill most of the micrograph
    x_max = train_targets.x_coord.max()
    y_max = train_targets.y_coord.max()
    if x_max < 0.7*width and y_max < 0.7*height: # more arbitrary cutoffs
        print('WARNING: no coordinates are observed with x_coord > {} or y_coord > {}. Did you scale the micrographs and particle coordinates correctly?'.format(x_max, y_max), file=sys.stderr)

    num_micrographs = sum(len(train_images[k]) for k in train_images.keys())
    num_particles = len(train_targets)
    report('Loaded {} training micrographs with {} labeled particles'.format(num_micrographs, num_particles))
    if num_particles == 0:
        print('ERROR: no training particles specified. Check that micrograph names in the particles file match those in the micrographs file/directory.', file=sys.stderr)
        raise Exception('No training particles.')


    train_images, train_targets = match_images_targets(train_images, train_targets, radius)

    
    if test_images is not None:
        if os.path.isdir(test_images):
            paths = glob.glob(test_images + os.sep + '*' + image_ext)
            valid_paths = []
            image_names = []
            for path in paths:
                name = os.path.basename(path)
                name,ext = os.path.splitext(name)
                if ext in ['.mrc', '.tiff', '.png']:
                    image_names.append(name)
                    valid_paths.append(path)
            test_images = pd.DataFrame({'image_name': image_names, 'path': valid_paths})
        else:
            test_images = pd.read_csv(test_images, sep='\t')
        #test_targets = pd.read_csv(test_targets, sep='\t')
        test_targets = file_utils.read_coordinates(test_targets, format=format_)
        # check for source columns
        if 'source' not in test_images and 'source' not in test_targets:
            test_images['source'] = 0
            test_targets['source'] = 0
        test_images = load_images_from_list(test_images.image_name, test_images.path
                                           , sources=test_images.source)

        # discard coordinates for micrographs not in the set of images
        # and warn the user if any are discarded
        names = set()
        for k,d in test_images.items():
            for name in d.keys():
                names.add(name)
        check = test_targets.image_name.apply(lambda x: x in names)
        missing = test_targets.image_name.loc[~check].unique().tolist()
        if len(missing) > 0:
            print('WARNING: {} micrographs listed in the coordinates file are missing from the test images. Image names are listed below.'.format(len(missing)), file=sys.stderr)
            print('WARNING: missing micrographs are: {}'.format(missing), file=sys.stderr)
        test_targets = test_targets.loc[check]

        num_micrographs = sum(len(test_images[k]) for k in test_images.keys())
        num_particles = len(test_targets)
        report('Loaded {} test micrographs with {} labeled particles'.format(num_micrographs, num_particles))

        test_images, test_targets = match_images_targets(test_images, test_targets, radius)
    elif k_fold > 1:
        ## seed for partitioning the data
        random = np.random.RandomState(cross_validation_seed)
        ## make the split
        train_images, train_targets, test_images, test_targets = cross_validation_split(k_fold, fold, train_images, train_targets, random=random)

        n_train = sum(len(images) for images in train_images)
        n_test = sum(len(images) for images in test_images)
        report('Split into {} train and {} test micrographs'.format(n_train, n_test))

    return train_images, train_targets, test_images, test_targets

def report_data_stats(train_images, train_targets, test_images, test_targets):
    report('source\tsplit\tp_observed\tnum_positive_regions\ttotal_regions')
    num_positive_regions = 0
    total_regions = 0
    for i in range(len(train_images)):
        p = sum(train_targets[i][j].sum() for j in range(len(train_targets[i])))
        p = int(p)
        total = sum(train_targets[i][j].size for j in range(len(train_targets[i])))
        num_positive_regions += p
        total_regions += total
        p_observed = p/total
        p_observed = '{:.3g}'.format(p_observed)
        report(str(i)+'\t'+'train'+'\t'+p_observed+'\t'+str(p)+'\t'+str(total))
        if test_targets is not None:
            p = sum(test_targets[i][j].sum() for j in range(len(test_targets[i])))
            p = int(p)
            total = sum(test_targets[i][j].size for j in range(len(test_targets[i])))
            p_observed = p/total
            p_observed = '{:.3g}'.format(p_observed)
            report(str(i)+'\t'+'test'+'\t'+p_observed+'\t'+str(p)+'\t'+str(total))
    return num_positive_regions, total_regions

def make_model(args):
    from topaz.model.factory import get_feature_extractor
    import topaz.model.classifier as C
    from topaz.model.classifier import LinearClassifier

    report('Loading model:', args.model)
    if args.model.endswith('.sav'): # loading pretrained model
        model = torch.load(args.model)
        model.train()
        return model

    report('Model parameters: units={}, dropout={}, bn={}'.format(args.units, args.dropout, args.bn))

    # initialize the model 
    units = args.units
    dropout = args.dropout
    bn = args.bn == 'on'
    pooling = args.pooling
    unit_scaling = args.unit_scaling

    arch = args.model
    flag = None
    if args.pretrained:
        # check if model parameters match an available pretrained model
        if arch == 'resnet8' and units == 32:
            flag = 'resnet8_u32'
        elif arch == 'resnet8' and units == 64:
            flag = 'resnet8_u64'
        elif arch == 'resnet16' and units == 32:
            flag = 'resnet16_u32'
        elif arch == 'resnet16' and units == 64:
            flag = 'resnet16_u64'

    if flag is not None:
        from topaz.model.factory import load_model
        report('Loading pretrained model:', flag)
        classifier = load_model(flag)
        classifier.train()
    else:
        feature_extractor = get_feature_extractor(args.model, units, dropout=dropout, bn=bn
                                                 , unit_scaling=unit_scaling, pooling=pooling)
        classifier = C.LinearClassifier(feature_extractor)

    ## if the method is generative, create the generative model as well
    generative = None
    if args.autoencoder > 0:
        from topaz.model.generative import ConvGenerator
        ngf = args.ngf
        depth = int(np.log2(classifier.width+1)-3)
        generative = ConvGenerator(classifier.latent_dim, units=ngf, depth=depth)
        ## attach the generative model
        classifier.generative = generative
        report('Generator: units={}, size={}'.format(ngf, generative.width))

    report('Receptive field:', classifier.width)

    return classifier

def make_training_step_method(classifier, num_positive_regions, positive_fraction
                             , lr=1e-3, l2=0, method='GE-binomial', pi=0, slack=-1
                             , autoencoder=0):
    import topaz.methods as methods

    criteria = nn.BCEWithLogitsLoss()
    optim = torch.optim.Adam

    # pi sets the expected fraction of positives
    # but during training, we iterate over unlabeled data with labeled positives removed
    # therefore, we expected the fraction of positives in the unlabeled data
    # to be pi - fraction of labeled positives
    # if we are using the 'GE-KL' or 'GE-binomial' loss functions
    p_observed = positive_fraction
    if pi <= p_observed and method in ['GE-KL', 'GE-binomial']:
        # if pi <= p_observed, then we think the unlabeled data is all negatives
        # report this to the user and switch method to 'PN' if it isn't already
        print('WARNING: pi={} but the observed fraction of positives is {} and method is set to {}.'.format(pi, p_observed, method)
             , file=sys.stderr) 
        print('WARNING: setting method to PN with pi={} instead.'.format(p_observed), file=sys.stderr)
        print('WARNING: if you meant to use {}, please set pi > {}.'.format(method, p_observed), file=sys.stderr)
        pi = p_observed
        method = 'PN'
    elif method in ['GE-KL', 'GE-binomial']:
        pi = pi - p_observed

    split = 'pn'
    if method == 'PN':
        optim = optim(classifier.parameters(), lr=lr)
        trainer = methods.PN(classifier, optim, criteria, pi=pi, l2=l2
                            , autoencoder=autoencoder)

    elif method == 'GE-KL':
        if slack < 0:
            slack = 10
        optim = optim(classifier.parameters(), lr=lr)
        trainer = methods.GE_KL(classifier, optim, criteria, pi, l2=l2, slack=slack)

    elif method == 'GE-binomial':
        if slack < 0:
            slack = 1
        optim = optim(classifier.parameters(), lr=lr)
        trainer = methods.GE_binomial(classifier, optim, criteria, pi
                                     , l2=l2, slack=slack
                                     , autoencoder=autoencoder
                                     )

    elif method == 'PU':
        split = 'pu'
        optim = optim(classifier.parameters(), lr=lr)
        trainer = methods.PU(classifier, optim, criteria, pi, l2=l2, autoencoder=autoencoder)

    else:
        raise Exception('Invalid method: ' + method)

    return trainer, criteria, split

def make_data_iterators(train_images, train_targets, test_images, test_targets
                       , crop, split, args):
    from topaz.utils.data.sampler import StratifiedCoordinateSampler
    from torch.utils.data.dataloader import DataLoader

    ## training parameters
    minibatch_size = args.minibatch_size
    epoch_size = args.epoch_size
    num_epochs = args.num_epochs
    num_workers = args.num_workers
    if num_workers < 0: # set num workers to use all CPUs
        num_workers = mp.cpu_count()

    testing_batch_size = args.test_batch_size
    balance = args.minibatch_balance # ratio of positive to negative in minibatch
    if args.natural:
        balance = None
    report('minibatch_size={}, epoch_size={}, num_epochs={}'.format(
           minibatch_size, epoch_size, num_epochs))

    ## create augmented training dataset
    train_dataset = make_traindataset(train_images, train_targets, crop)
    test_dataset = None
    if test_targets is not None:
        test_dataset = make_testdataset(test_images, test_targets)

    ## create minibatch iterators
    labels = train_dataset.data.labels
    sampler = StratifiedCoordinateSampler(labels, size=epoch_size*minibatch_size
                                         , balance=balance, split=split)
    train_iterator = DataLoader(train_dataset, batch_size=minibatch_size, sampler=sampler
                               , num_workers=num_workers)

    test_iterator = None
    if test_dataset is not None:
        test_iterator = DataLoader(test_dataset, batch_size=testing_batch_size, num_workers=0)

    return train_iterator, test_iterator


def evaluate_model(classifier, criteria, data_iterator, use_cuda=False):
    from topaz.metrics import average_precision

    classifier.eval()
    classifier.fill()

    n = 0
    loss = 0
    scores = []
    Y_true = []

    with torch.no_grad():
        for X,Y in data_iterator:
            Y = Y.view(-1)
            Y_true.append(Y.numpy())
            if use_cuda:
                X = X.cuda()
                Y = Y.cuda()

            score = classifier(X).view(-1)

            scores.append(score.data.cpu().numpy())
            this_loss = criteria(score, Y).item()

            n += Y.size(0)
            delta = Y.size(0)*(this_loss - loss)
            loss += delta/n

    scores = np.concatenate(scores, axis=0)
    Y_true = np.concatenate(Y_true, axis=0)

    y_hat = 1.0/(1.0 + np.exp(-scores))
    precision = y_hat[Y_true == 1].sum()/y_hat.sum()
    tpr = y_hat[Y_true == 1].mean()
    fpr = y_hat[Y_true == 0].mean()
    
    auprc = average_precision(Y_true, scores)

    classifier.unfill()

    return loss, precision, tpr, fpr, auprc


def fit_epoch(step_method, data_iterator, epoch=1, it=1, use_cuda=False, output=sys.stdout):
    for X,Y in data_iterator:
        Y = Y.view(-1)
        if use_cuda:
            X = X.cuda()
            Y = Y.cuda()
        metrics = step_method.step(X, Y)
        line = '\t'.join([str(epoch), str(it), 'train'] + [str(metric) for metric in metrics] + ['-'])
        print(line, file=output)
        #output.flush()
        it += 1
    return it


def fit_epochs(classifier, criteria, step_method, train_iterator, test_iterator, num_epochs
              , save_prefix=None, use_cuda=False, output=sys.stdout):
    ## fit the model, report train/test stats, save model if required
    header = step_method.header
    line = '\t'.join(['epoch', 'iter', 'split'] + header + ['auprc'])
    print(line, file=output)

    it = 1
    for epoch in range(1,num_epochs+1):
        ## update the model
        classifier.train()
        it = fit_epoch(step_method, train_iterator, epoch=epoch, it=it
                      , use_cuda=use_cuda, output=output)

        ## measure validation performance
        if test_iterator is not None:
            loss,precision,tpr,fpr,auprc = evaluate_model(classifier, criteria, test_iterator
                                                         , use_cuda=use_cuda)
            line = '\t'.join([str(epoch), str(it), 'test', str(loss)] + ['-']*(len(header)-4) + [str(precision), str(tpr), str(fpr), str(auprc)])
            print(line, file=output)
            output.flush()

        ## save the model
        if save_prefix is not None:
            prefix = save_prefix
            digits = int(np.ceil(np.log10(num_epochs)))
            path = prefix + ('_epoch{:0'+str(digits)+'}.sav').format(epoch) 
            classifier.cpu()
            torch.save(classifier, path)
            if use_cuda:
                classifier.cuda()

=======
>>>>>>> dafd04a0

def main(args):
    # set the number of threads
    num_threads = args.num_threads
    from topaz.torch import set_num_threads
    set_num_threads(num_threads)

    ## initialize the model
    classifier = make_model(args)

    if args.describe: 
        ## only print a description of the model and terminate
        print(classifier)
        sys.exit()

    ## set the device
    use_cuda = topaz.cuda.set_device(args.device)
    report('Using device={} with cuda={}'.format(args.device, use_cuda))
    if use_cuda:
        classifier.cuda()
        if args.num_workers != 0: 
            report('When using GPU to load data, we only load in this process. Setting num_workers = 0.')
            args.num_workers = 0
    
    ## fit the model, report train/test stats, save model if required
    output = sys.stdout if args.output is None else open(args.output, 'w')
    save_prefix = args.save_prefix

    report('Training...')
    classifier = train_model(classifier, args.train_images, args.train_targets, args.test_images, args.test_targets, 
                            use_cuda, save_prefix, output, args, dims=2)
    report('Done!')
    return classifier


if __name__ == '__main__':
    parser = add_arguments()
    args = parser.parse_args()
    main(args)<|MERGE_RESOLUTION|>--- conflicted
+++ resolved
@@ -105,491 +105,6 @@
 
     return parser
 
-<<<<<<< HEAD
-def match_images_targets(images, targets, radius):
-    matched = match_coordinates_to_images(targets, images, radius=radius)
-    ## unzip into matched lists
-    images = []
-    targets = []
-    for key in matched:
-        these_images,these_targets = zip(*list(matched[key].values()))
-        images.append(list(these_images))
-        targets.append(list(these_targets))
-
-    return images, targets
-
-def make_traindataset(X, Y, crop):
-    from topaz.utils.data.loader import LabeledImageCropDataset
-    from topaz.utils.data.sampler import RandomImageTransforms
-    
-    size = int(np.ceil(crop*np.sqrt(2)))
-    if size % 2 == 0:
-        size += 1
-    dataset = LabeledImageCropDataset(X, Y, size)
-    transformed = RandomImageTransforms(dataset, crop=crop, to_tensor=True)
-
-    return transformed
-
-
-def make_trainiterator(dataset, minibatch_size, epoch_size, balance=0.5, num_workers=0):
-    """ epoch_size in data points not minibatches """
-
-    from topaz.utils.data.sampler import StratifiedCoordinateSampler
-    from torch.utils.data.dataloader import DataLoader
-
-    labels = dataset.labels
-    sampler = StratifiedCoordinateSampler(labels, size=epoch_size, balance=balance)
-    loader = DataLoader(dataset, batch_size=minibatch_size, sampler=sampler
-                       , num_workers=num_workers)
-
-    return loader
-
-
-def make_testdataset(X, Y):
-    from topaz.utils.data.loader import SegmentedImageDataset
-
-    dataset = SegmentedImageDataset(X, Y, to_tensor=True)
-
-    return dataset
-
-def calculate_positive_fraction(targets):
-    per_source = []
-    for source_targets in targets:
-        positives = sum(target.sum() for target in source_targets)
-        total = sum(target.size for target in source_targets)
-        per_source.append(positives/total)
-    return np.mean(per_source)
-
-
-def cross_validation_split(k, fold, images, targets, random=np.random):
-    import topaz.utils.data.partition
-    ## calculate number of positives per image for stratified split
-    source = []
-    index = []
-    count = []
-    for i in range(len(targets)):
-        for j in range(len(targets[i])):
-            source.append(i)
-            index.append(j)
-            count.append(targets[i][j].sum())
-    counts_table = pd.DataFrame({'source': source, 'image_name': index, 'count': count})
-    partitions = list(topaz.utils.data.partition.kfold(k, counts_table))
-
-    ## make the split from the partition indices
-    train_table,validate_table = partitions[fold]
-
-    test_images = [[]*len(images)]
-    test_targets = [[]*len(targets)]
-    for row in validate_table.itertuples():
-        i = row.source
-        j = row.image_name
-        test_images[i].append(images[i][j])
-        test_targets[i].append(targets[i][j])
-
-    train_images = [[]*len(images)]
-    train_targets = [[]*len(targets)]
-    for row in train_table.itertuples():
-        i = row.source
-        j = row.image_name
-        train_images[i].append(images[i][j])
-        train_targets[i].append(targets[i][j])
-
-    return train_images, train_targets, test_images, test_targets
-
-def load_data(train_images, train_targets, test_images, test_targets, radius
-             , k_fold=0, fold=0, cross_validation_seed=42, format_='auto', image_ext=''):
-
-    # if train_images is a directory path, map to all images in the directory
-    if os.path.isdir(train_images):
-        paths = glob.glob(train_images + os.sep + '*' + image_ext)
-        valid_paths = []
-        image_names = []
-        for path in paths:
-            name = os.path.basename(path)
-            name,ext = os.path.splitext(name)
-            if ext in ['.mrc', '.tiff', '.png']:
-                image_names.append(name)
-                valid_paths.append(path)
-        train_images = pd.DataFrame({'image_name': image_names, 'path': valid_paths})
-    else:
-        train_images = pd.read_csv(train_images, sep='\t') # training image file list
-    #train_targets = pd.read_csv(train_targets, sep='\t') # training particle coordinates file
-    train_targets = file_utils.read_coordinates(train_targets, format=format_)
-
-    # check for source columns
-    if 'source' not in train_images and 'source' not in train_targets:
-        train_images['source'] = 0
-        train_targets['source'] = 0
-    # load the images and create target masks from the particle coordinates
-    train_images = load_images_from_list(train_images.image_name, train_images.path
-                                        , sources=train_images.source)
-
-    # discard coordinates for micrographs not in the set of images
-    # and warn the user if any are discarded
-    names = set()
-    for k,d in train_images.items():
-        for name in d.keys():
-            names.add(name)
-    check = train_targets.image_name.apply(lambda x: x in names)
-    missing = train_targets.image_name.loc[~check].unique().tolist()
-    if len(missing) > 0:
-        print('WARNING: {} micrographs listed in the coordinates file are missing from the training images. Image names are listed below.'.format(len(missing)), file=sys.stderr)
-        print('WARNING: missing micrographs are: {}'.format(missing), file=sys.stderr)
-    train_targets = train_targets.loc[check]
-
-    # check that the particles roughly fit within the images
-    # if they don't, the user may not have scaled the particles/images correctly
-    width = 0
-    height = 0
-    for k,d in train_images.items():
-        for image in d.values():
-            w,h = image.size
-            if w > width:
-                width = w
-            if h > height:
-                height = h
-    out_of_bounds = (train_targets.x_coord > width) | (train_targets.y_coord > height)
-    count = out_of_bounds.sum()
-    if count > int(0.1*len(train_targets)): # arbitrary cutoff of more than 10% of particles being out of bounds...
-        print('WARNING: {} particle coordinates are out of the micrograph dimensions. Did you scale the micrographs and particle coordinates correctly?'.format(count), file=sys.stderr)
-    #  also check that the coordinates fill most of the micrograph
-    x_max = train_targets.x_coord.max()
-    y_max = train_targets.y_coord.max()
-    if x_max < 0.7*width and y_max < 0.7*height: # more arbitrary cutoffs
-        print('WARNING: no coordinates are observed with x_coord > {} or y_coord > {}. Did you scale the micrographs and particle coordinates correctly?'.format(x_max, y_max), file=sys.stderr)
-
-    num_micrographs = sum(len(train_images[k]) for k in train_images.keys())
-    num_particles = len(train_targets)
-    report('Loaded {} training micrographs with {} labeled particles'.format(num_micrographs, num_particles))
-    if num_particles == 0:
-        print('ERROR: no training particles specified. Check that micrograph names in the particles file match those in the micrographs file/directory.', file=sys.stderr)
-        raise Exception('No training particles.')
-
-
-    train_images, train_targets = match_images_targets(train_images, train_targets, radius)
-
-    
-    if test_images is not None:
-        if os.path.isdir(test_images):
-            paths = glob.glob(test_images + os.sep + '*' + image_ext)
-            valid_paths = []
-            image_names = []
-            for path in paths:
-                name = os.path.basename(path)
-                name,ext = os.path.splitext(name)
-                if ext in ['.mrc', '.tiff', '.png']:
-                    image_names.append(name)
-                    valid_paths.append(path)
-            test_images = pd.DataFrame({'image_name': image_names, 'path': valid_paths})
-        else:
-            test_images = pd.read_csv(test_images, sep='\t')
-        #test_targets = pd.read_csv(test_targets, sep='\t')
-        test_targets = file_utils.read_coordinates(test_targets, format=format_)
-        # check for source columns
-        if 'source' not in test_images and 'source' not in test_targets:
-            test_images['source'] = 0
-            test_targets['source'] = 0
-        test_images = load_images_from_list(test_images.image_name, test_images.path
-                                           , sources=test_images.source)
-
-        # discard coordinates for micrographs not in the set of images
-        # and warn the user if any are discarded
-        names = set()
-        for k,d in test_images.items():
-            for name in d.keys():
-                names.add(name)
-        check = test_targets.image_name.apply(lambda x: x in names)
-        missing = test_targets.image_name.loc[~check].unique().tolist()
-        if len(missing) > 0:
-            print('WARNING: {} micrographs listed in the coordinates file are missing from the test images. Image names are listed below.'.format(len(missing)), file=sys.stderr)
-            print('WARNING: missing micrographs are: {}'.format(missing), file=sys.stderr)
-        test_targets = test_targets.loc[check]
-
-        num_micrographs = sum(len(test_images[k]) for k in test_images.keys())
-        num_particles = len(test_targets)
-        report('Loaded {} test micrographs with {} labeled particles'.format(num_micrographs, num_particles))
-
-        test_images, test_targets = match_images_targets(test_images, test_targets, radius)
-    elif k_fold > 1:
-        ## seed for partitioning the data
-        random = np.random.RandomState(cross_validation_seed)
-        ## make the split
-        train_images, train_targets, test_images, test_targets = cross_validation_split(k_fold, fold, train_images, train_targets, random=random)
-
-        n_train = sum(len(images) for images in train_images)
-        n_test = sum(len(images) for images in test_images)
-        report('Split into {} train and {} test micrographs'.format(n_train, n_test))
-
-    return train_images, train_targets, test_images, test_targets
-
-def report_data_stats(train_images, train_targets, test_images, test_targets):
-    report('source\tsplit\tp_observed\tnum_positive_regions\ttotal_regions')
-    num_positive_regions = 0
-    total_regions = 0
-    for i in range(len(train_images)):
-        p = sum(train_targets[i][j].sum() for j in range(len(train_targets[i])))
-        p = int(p)
-        total = sum(train_targets[i][j].size for j in range(len(train_targets[i])))
-        num_positive_regions += p
-        total_regions += total
-        p_observed = p/total
-        p_observed = '{:.3g}'.format(p_observed)
-        report(str(i)+'\t'+'train'+'\t'+p_observed+'\t'+str(p)+'\t'+str(total))
-        if test_targets is not None:
-            p = sum(test_targets[i][j].sum() for j in range(len(test_targets[i])))
-            p = int(p)
-            total = sum(test_targets[i][j].size for j in range(len(test_targets[i])))
-            p_observed = p/total
-            p_observed = '{:.3g}'.format(p_observed)
-            report(str(i)+'\t'+'test'+'\t'+p_observed+'\t'+str(p)+'\t'+str(total))
-    return num_positive_regions, total_regions
-
-def make_model(args):
-    from topaz.model.factory import get_feature_extractor
-    import topaz.model.classifier as C
-    from topaz.model.classifier import LinearClassifier
-
-    report('Loading model:', args.model)
-    if args.model.endswith('.sav'): # loading pretrained model
-        model = torch.load(args.model)
-        model.train()
-        return model
-
-    report('Model parameters: units={}, dropout={}, bn={}'.format(args.units, args.dropout, args.bn))
-
-    # initialize the model 
-    units = args.units
-    dropout = args.dropout
-    bn = args.bn == 'on'
-    pooling = args.pooling
-    unit_scaling = args.unit_scaling
-
-    arch = args.model
-    flag = None
-    if args.pretrained:
-        # check if model parameters match an available pretrained model
-        if arch == 'resnet8' and units == 32:
-            flag = 'resnet8_u32'
-        elif arch == 'resnet8' and units == 64:
-            flag = 'resnet8_u64'
-        elif arch == 'resnet16' and units == 32:
-            flag = 'resnet16_u32'
-        elif arch == 'resnet16' and units == 64:
-            flag = 'resnet16_u64'
-
-    if flag is not None:
-        from topaz.model.factory import load_model
-        report('Loading pretrained model:', flag)
-        classifier = load_model(flag)
-        classifier.train()
-    else:
-        feature_extractor = get_feature_extractor(args.model, units, dropout=dropout, bn=bn
-                                                 , unit_scaling=unit_scaling, pooling=pooling)
-        classifier = C.LinearClassifier(feature_extractor)
-
-    ## if the method is generative, create the generative model as well
-    generative = None
-    if args.autoencoder > 0:
-        from topaz.model.generative import ConvGenerator
-        ngf = args.ngf
-        depth = int(np.log2(classifier.width+1)-3)
-        generative = ConvGenerator(classifier.latent_dim, units=ngf, depth=depth)
-        ## attach the generative model
-        classifier.generative = generative
-        report('Generator: units={}, size={}'.format(ngf, generative.width))
-
-    report('Receptive field:', classifier.width)
-
-    return classifier
-
-def make_training_step_method(classifier, num_positive_regions, positive_fraction
-                             , lr=1e-3, l2=0, method='GE-binomial', pi=0, slack=-1
-                             , autoencoder=0):
-    import topaz.methods as methods
-
-    criteria = nn.BCEWithLogitsLoss()
-    optim = torch.optim.Adam
-
-    # pi sets the expected fraction of positives
-    # but during training, we iterate over unlabeled data with labeled positives removed
-    # therefore, we expected the fraction of positives in the unlabeled data
-    # to be pi - fraction of labeled positives
-    # if we are using the 'GE-KL' or 'GE-binomial' loss functions
-    p_observed = positive_fraction
-    if pi <= p_observed and method in ['GE-KL', 'GE-binomial']:
-        # if pi <= p_observed, then we think the unlabeled data is all negatives
-        # report this to the user and switch method to 'PN' if it isn't already
-        print('WARNING: pi={} but the observed fraction of positives is {} and method is set to {}.'.format(pi, p_observed, method)
-             , file=sys.stderr) 
-        print('WARNING: setting method to PN with pi={} instead.'.format(p_observed), file=sys.stderr)
-        print('WARNING: if you meant to use {}, please set pi > {}.'.format(method, p_observed), file=sys.stderr)
-        pi = p_observed
-        method = 'PN'
-    elif method in ['GE-KL', 'GE-binomial']:
-        pi = pi - p_observed
-
-    split = 'pn'
-    if method == 'PN':
-        optim = optim(classifier.parameters(), lr=lr)
-        trainer = methods.PN(classifier, optim, criteria, pi=pi, l2=l2
-                            , autoencoder=autoencoder)
-
-    elif method == 'GE-KL':
-        if slack < 0:
-            slack = 10
-        optim = optim(classifier.parameters(), lr=lr)
-        trainer = methods.GE_KL(classifier, optim, criteria, pi, l2=l2, slack=slack)
-
-    elif method == 'GE-binomial':
-        if slack < 0:
-            slack = 1
-        optim = optim(classifier.parameters(), lr=lr)
-        trainer = methods.GE_binomial(classifier, optim, criteria, pi
-                                     , l2=l2, slack=slack
-                                     , autoencoder=autoencoder
-                                     )
-
-    elif method == 'PU':
-        split = 'pu'
-        optim = optim(classifier.parameters(), lr=lr)
-        trainer = methods.PU(classifier, optim, criteria, pi, l2=l2, autoencoder=autoencoder)
-
-    else:
-        raise Exception('Invalid method: ' + method)
-
-    return trainer, criteria, split
-
-def make_data_iterators(train_images, train_targets, test_images, test_targets
-                       , crop, split, args):
-    from topaz.utils.data.sampler import StratifiedCoordinateSampler
-    from torch.utils.data.dataloader import DataLoader
-
-    ## training parameters
-    minibatch_size = args.minibatch_size
-    epoch_size = args.epoch_size
-    num_epochs = args.num_epochs
-    num_workers = args.num_workers
-    if num_workers < 0: # set num workers to use all CPUs
-        num_workers = mp.cpu_count()
-
-    testing_batch_size = args.test_batch_size
-    balance = args.minibatch_balance # ratio of positive to negative in minibatch
-    if args.natural:
-        balance = None
-    report('minibatch_size={}, epoch_size={}, num_epochs={}'.format(
-           minibatch_size, epoch_size, num_epochs))
-
-    ## create augmented training dataset
-    train_dataset = make_traindataset(train_images, train_targets, crop)
-    test_dataset = None
-    if test_targets is not None:
-        test_dataset = make_testdataset(test_images, test_targets)
-
-    ## create minibatch iterators
-    labels = train_dataset.data.labels
-    sampler = StratifiedCoordinateSampler(labels, size=epoch_size*minibatch_size
-                                         , balance=balance, split=split)
-    train_iterator = DataLoader(train_dataset, batch_size=minibatch_size, sampler=sampler
-                               , num_workers=num_workers)
-
-    test_iterator = None
-    if test_dataset is not None:
-        test_iterator = DataLoader(test_dataset, batch_size=testing_batch_size, num_workers=0)
-
-    return train_iterator, test_iterator
-
-
-def evaluate_model(classifier, criteria, data_iterator, use_cuda=False):
-    from topaz.metrics import average_precision
-
-    classifier.eval()
-    classifier.fill()
-
-    n = 0
-    loss = 0
-    scores = []
-    Y_true = []
-
-    with torch.no_grad():
-        for X,Y in data_iterator:
-            Y = Y.view(-1)
-            Y_true.append(Y.numpy())
-            if use_cuda:
-                X = X.cuda()
-                Y = Y.cuda()
-
-            score = classifier(X).view(-1)
-
-            scores.append(score.data.cpu().numpy())
-            this_loss = criteria(score, Y).item()
-
-            n += Y.size(0)
-            delta = Y.size(0)*(this_loss - loss)
-            loss += delta/n
-
-    scores = np.concatenate(scores, axis=0)
-    Y_true = np.concatenate(Y_true, axis=0)
-
-    y_hat = 1.0/(1.0 + np.exp(-scores))
-    precision = y_hat[Y_true == 1].sum()/y_hat.sum()
-    tpr = y_hat[Y_true == 1].mean()
-    fpr = y_hat[Y_true == 0].mean()
-    
-    auprc = average_precision(Y_true, scores)
-
-    classifier.unfill()
-
-    return loss, precision, tpr, fpr, auprc
-
-
-def fit_epoch(step_method, data_iterator, epoch=1, it=1, use_cuda=False, output=sys.stdout):
-    for X,Y in data_iterator:
-        Y = Y.view(-1)
-        if use_cuda:
-            X = X.cuda()
-            Y = Y.cuda()
-        metrics = step_method.step(X, Y)
-        line = '\t'.join([str(epoch), str(it), 'train'] + [str(metric) for metric in metrics] + ['-'])
-        print(line, file=output)
-        #output.flush()
-        it += 1
-    return it
-
-
-def fit_epochs(classifier, criteria, step_method, train_iterator, test_iterator, num_epochs
-              , save_prefix=None, use_cuda=False, output=sys.stdout):
-    ## fit the model, report train/test stats, save model if required
-    header = step_method.header
-    line = '\t'.join(['epoch', 'iter', 'split'] + header + ['auprc'])
-    print(line, file=output)
-
-    it = 1
-    for epoch in range(1,num_epochs+1):
-        ## update the model
-        classifier.train()
-        it = fit_epoch(step_method, train_iterator, epoch=epoch, it=it
-                      , use_cuda=use_cuda, output=output)
-
-        ## measure validation performance
-        if test_iterator is not None:
-            loss,precision,tpr,fpr,auprc = evaluate_model(classifier, criteria, test_iterator
-                                                         , use_cuda=use_cuda)
-            line = '\t'.join([str(epoch), str(it), 'test', str(loss)] + ['-']*(len(header)-4) + [str(precision), str(tpr), str(fpr), str(auprc)])
-            print(line, file=output)
-            output.flush()
-
-        ## save the model
-        if save_prefix is not None:
-            prefix = save_prefix
-            digits = int(np.ceil(np.log10(num_epochs)))
-            path = prefix + ('_epoch{:0'+str(digits)+'}.sav').format(epoch) 
-            classifier.cpu()
-            torch.save(classifier, path)
-            if use_cuda:
-                classifier.cuda()
-
-=======
->>>>>>> dafd04a0
 
 def main(args):
     # set the number of threads
