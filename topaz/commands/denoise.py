#!/usr/bin/env python
from __future__ import division, print_function

import argparse
import sys

import numpy as np
import topaz.denoise as dn
from topaz.cuda import set_device
from topaz.denoise import Denoise, denoise_stack, denoise_stream
from topaz.denoising.datasets import (make_hdf5_datasets,
                                      make_paired_images_datasets)

name = 'denoise'
help = 'denoise micrographs with various denoising algorithms'

def add_arguments(parser=None):
    if parser is None:
        parser = argparse.ArgumentParser(help)

    ## only describe the model
    # set GPU and number of worker threads
    parser.add_argument('-d', '--device', default=0, type=int, help='which device to use, set to -1 to force CPU (default: 0)')

    parser.add_argument('micrographs', nargs='*', help='micrographs to denoise')

    parser.add_argument('-o', '--output', help='directory to save denoised micrographs')
    parser.add_argument('--suffix', default='', help='add this suffix to each output file name. if no output directory is specified, denoised micrographs are written to the same location as the input with a default suffix of ".denoised" (default: none)')
    parser.add_argument('--format', dest='format_', default='mrc', help='output format for the images (default: mrc)')
    parser.add_argument('--normalize', action='store_true', help='normalize the micrographs')

    parser.add_argument('--stack', action='store_true', help='denoise a MRC stack rather than list of micorgraphs')

    parser.add_argument('--save-prefix', help='path prefix to save denoising model')
    parser.add_argument('-m', '--model', nargs='+', default=['unet'], help='use pretrained denoising model(s). can accept arguments for multiple models the outputs of which will be averaged. pretrained model options are: unet, unet-small, fcnn, affine. to use older unet version specify unet-v0.2.1 (default: unet)')

    parser.add_argument('-a', '--dir-a', nargs='+', help='directory of training images part A')
    parser.add_argument('-b', '--dir-b', nargs='+', help='directory of training images part B')
    parser.add_argument('--hdf', help='path to HDF5 file containing training image stack as an alternative to dirA/dirB')
    parser.add_argument('--preload', action='store_true', help='preload micrographs into RAM')
    parser.add_argument('--holdout', type=float, default=0.1, help='fraction of training micrograph pairs to holdout for validation (default: 0.1)')

    parser.add_argument('--lowpass', type=float, default=1, help='lowpass filter micrographs by this a0mount (in pixels) before applying the denoising filter. uses a hard lowpass filter (i.e. sinc) (default: no lowpass filtering)')
    parser.add_argument('--gaussian', type=float, default=0, help='Gaussian filter micrographs with this standard deviation (in pixels) before applying the denoising filter (default: 0)')
    parser.add_argument('--inv-gaussian', type=float, default=0, help='Inverse Gaussian filter micrographs with this standard deviation (in pixels) before applying the denoising filter (default: 0)')

    parser.add_argument('--deconvolve', action='store_true', help='apply optimal Gaussian deconvolution filter to each micrograph before denoising')
    parser.add_argument('--deconv-patch', type=int, default=1, help='apply spatial covariance correction to micrograph to this many patches (default: 1)')

    parser.add_argument('--pixel-cutoff', type=float, default=0, help='set pixels >= this number of standard deviations away from the mean to the mean. only used when set > 0 (default: 0)')
    parser.add_argument('-s', '--patch-size', type=int, default=1024, help='denoises micrographs in patches of this size. not used if < 1 (default: 1024)')
    parser.add_argument('-p', '--patch-padding', type=int, default=500, help='padding around each patch to remove edge artifacts (default: 500)')

    parser.add_argument('--method', choices=['noise2noise', 'masked'], default='noise2noise', help='denoising training method (default: noise2noise)')
    parser.add_argument('--arch', choices=['unet', 'unet-small', 'unet2', 'unet3', 'fcnet', 'fcnet2', 'affine'], default='unet', help='denoising model architecture (default: unet)')


    parser.add_argument('--optim', choices=['adam', 'adagrad', 'sgd'], default='adagrad', help='optimizer (default: adagrad)')
    parser.add_argument('--lr', default=0.001, type=float, help='learning rate for the optimizer (default: 0.001)')
    parser.add_argument('--criteria', default='L2', choices=['L0', 'L1', 'L2'], help='training criteria (default: L2)')

    parser.add_argument('-c', '--crop', type=int, default=800, help='training crop size (default: 800)')
    parser.add_argument('--batch-size', type=int, default=4, help='training batch size (default: 4)')

    parser.add_argument('--num-epochs', default=100, type=int, help='number of training epochs (default: 100)') 

    parser.add_argument('--num-workers', default=16, type=int, help='number of threads to use for loading data during training (default: 16)')
    parser.add_argument('-j', '--num-threads', type=int, default=0, help='number of threads for pytorch, 0 uses pytorch defaults, <0 uses all cores (default: 0)')

    return parser



def main(args):
    # set the number of threads
    num_threads = args.num_threads
    from topaz.torch import set_num_threads
    set_num_threads(num_threads)
    
    ## set the device
    use_cuda = set_device(args.device)
    print(f'# using device={args.device} with cuda={use_cuda}', file=sys.stderr)
    
    do_train = (args.dir_a is not None and args.dir_b is not None) or (args.hdf is not None)
    if do_train:
        #create denoiser and send model to GPU if using cuda
        denoiser = Denoise(args.arch, use_cuda)
        
        # create paired datasets for noise2noise training
        if args.hdf is None: #use dirA/dirB
            train_data, val_data = make_paired_images_datasets(args.dir_a, args.dir_b, crop=args.crop, random=np.random, holdout=args.holdout, preload=args.preload, cutoff=args.pixel_cutoff)
        else:
            train_data, val_data = make_hdf5_datasets(args.hdf, paired=True, preload=args.preload, holdout=args.holdout, cutoff=args.pixel_cutoff)

        # train
        denoiser.train(train_data, val_data, loss_fn=args.criteria, optim=args.optim, lr=args.lr, batch_size=args.batch_size, num_epochs=args.num_epochs, shuffle=True, 
                       num_workers=args.num_workers, verbose=True, save_best=True, save_interval=args.save_interval, save_prefix=args.save_prefix)
        models = [denoiser]
    else: # load the saved model(s)
        models = []
        for arg in args.model:
            out_string = '# Warning: no denoising model will be used' if arg == 'none' else '# Loading model:'+str(arg)
            print(out_string, file=sys.stderr)
            
            denoiser = Denoise(args.arch, use_cuda)
            models.append(denoiser)    

    # always normalize png and jpg format
    normalize = True if args.format_ in ['png', 'jpg'] else args.normalize

    gaus = args.gaussian
    gaus = dn.GaussianDenoise(gaus, use_cuda=use_cuda) if gaus > 0 else None
    
    inv_gaus = args.inv_gaussian
    inv_gaus = dn.InvGaussianFilter(inv_gaus, use_cuda=use_cuda) if inv_gaus > 0 else None
    
    #terminate if no micrographs given
    if len(args.micrographs) < 1:
        return
    if args.stack:
        # we are denoising a single MRC stack
        denoised = denoise_stack(args.micrographs[0], args.output, models, args.lowpass, args.pixel_cutoff, gaus, inv_gaus,
                                 args.deconvolve, args.deconv_patch, args.patch_size, args.patch_padding,
                                 normalize, use_cuda)
    else:
        # stream the micrographs and denoise them
<<<<<<< HEAD
        total = len(args.micrographs)
        if total < 1:
            # if no micrographs are input for denoising, quit
            return

        # make the output directory if it doesn't exist
        if not os.path.exists(args.output):
            os.makedirs(args.output)

        for path in args.micrographs:
            name,_ = os.path.splitext(os.path.basename(path))
            mic = np.array(load_image(path), copy=False).astype(np.float32)

            # process and denoise the micrograph
            mic = denoise_image(mic, models, lowpass=lowpass, cutoff=cutoff, gaus=gaus
                               , inv_gaus=inv_gaus, deconvolve=deconvolve
                               , deconv_patch=deconv_patch
                               , patch_size=ps, padding=padding, normalize=normalize
                               , use_cuda=use_cuda
                               )

            # write the micrograph
            if not args.output:
                if suffix == '' or suffix is None:
                    suffix = '.denoised'
                # write the file to the same location as input
                no_ext,ext = os.path.splitext(path)
                outpath = no_ext + suffix + '.' + format_
            else:
                outpath = args.output + os.sep + name + suffix + '.' + format_
            save_image(mic, outpath) #, mi=None, ma=None)

            count += 1
            print('# {} of {} completed.'.format(count, total), file=sys.stderr, end='\r')
        print('', file=sys.stderr)


=======
        denoised = denoise_stream(args.micrographs, args.output, args.format, args.suffix, models, args.lowpass, args.pixel_cutoff, 
                                  gaus, inv_gaus, args.deconvolve, args.deconv_patch, args.patch_size, args.patch_padding,
                                  normalize, use_cuda)
    return denoised
>>>>>>> dafd04a0

if __name__ == '__main__':
    parser = add_arguments()
    args = parser.parse_args()
    main(args)<|MERGE_RESOLUTION|>--- conflicted
+++ resolved
@@ -124,50 +124,10 @@
                                  normalize, use_cuda)
     else:
         # stream the micrographs and denoise them
-<<<<<<< HEAD
-        total = len(args.micrographs)
-        if total < 1:
-            # if no micrographs are input for denoising, quit
-            return
-
-        # make the output directory if it doesn't exist
-        if not os.path.exists(args.output):
-            os.makedirs(args.output)
-
-        for path in args.micrographs:
-            name,_ = os.path.splitext(os.path.basename(path))
-            mic = np.array(load_image(path), copy=False).astype(np.float32)
-
-            # process and denoise the micrograph
-            mic = denoise_image(mic, models, lowpass=lowpass, cutoff=cutoff, gaus=gaus
-                               , inv_gaus=inv_gaus, deconvolve=deconvolve
-                               , deconv_patch=deconv_patch
-                               , patch_size=ps, padding=padding, normalize=normalize
-                               , use_cuda=use_cuda
-                               )
-
-            # write the micrograph
-            if not args.output:
-                if suffix == '' or suffix is None:
-                    suffix = '.denoised'
-                # write the file to the same location as input
-                no_ext,ext = os.path.splitext(path)
-                outpath = no_ext + suffix + '.' + format_
-            else:
-                outpath = args.output + os.sep + name + suffix + '.' + format_
-            save_image(mic, outpath) #, mi=None, ma=None)
-
-            count += 1
-            print('# {} of {} completed.'.format(count, total), file=sys.stderr, end='\r')
-        print('', file=sys.stderr)
-
-
-=======
         denoised = denoise_stream(args.micrographs, args.output, args.format, args.suffix, models, args.lowpass, args.pixel_cutoff, 
                                   gaus, inv_gaus, args.deconvolve, args.deconv_patch, args.patch_size, args.patch_padding,
                                   normalize, use_cuda)
     return denoised
->>>>>>> dafd04a0
 
 if __name__ == '__main__':
     parser = add_arguments()
